{
  "name": "orderbooks-samples",
  "version": "1.0.0",
  "description": "Sample implementations with the OrderBooks module",
  "scripts": {
    "binance": "node binance.js",
    "bybit": "node bybit.js",
    "test": "echo \"Error: no test specified\" && exit 1"
  },
  "private": true,
  "author": "Tiago Siebler",
  "license": "MIT",
  "dependencies": {
<<<<<<< HEAD
    "binance": "^2.15.16",
    "bybit-api": "^4.1.13",
    "orderbooks": "^1.1.6"
=======
    "binance": "^2.15.22",
    "bybit-api": "^4.1.1",
    "orderbooks": "^1.1.12"
>>>>>>> 920b1084
  }
}<|MERGE_RESOLUTION|>--- conflicted
+++ resolved
@@ -11,14 +11,8 @@
   "author": "Tiago Siebler",
   "license": "MIT",
   "dependencies": {
-<<<<<<< HEAD
-    "binance": "^2.15.16",
+    "binance": "^2.15.22",
     "bybit-api": "^4.1.13",
-    "orderbooks": "^1.1.6"
-=======
-    "binance": "^2.15.22",
-    "bybit-api": "^4.1.1",
     "orderbooks": "^1.1.12"
->>>>>>> 920b1084
   }
 }